<<<<<<< HEAD
(defproject mvxcvi/merkledag-core "0.3.0"
=======
(defproject mvxcvi/merkledag-core "0.3.1"
>>>>>>> 4c749e0c
  :description "Graph datastore built on content-addressed merkle hash links"
  :url "http://github.com/greglook/merkledag-core"
  :license {:name "Public Domain"
            :url "http://unlicense.org/"}

  :aliases
  {"coverage" ["with-profile" "+test,+coverage" "cloverage"]}

  :deploy-branches ["master"]
  :pedantic? :abort

  :dependencies
  [[org.clojure/clojure "1.8.0"]
   [org.clojure/core.cache "0.6.5"]
   [org.clojure/tools.logging "0.4.0"]
   [clojure-future-spec "1.9.0-alpha14"]
   [byte-streams "0.2.3"]
   [mvxcvi/blocks "0.9.1"]
   [mvxcvi/clj-cbor "0.4.1"]
   [mvxcvi/multicodec "0.5.1"]
   [mvxcvi/multihash "2.0.1"]
   [mvxcvi/puget "1.0.1"]]

  :test-selectors
  {:unit (complement :integration)
   :integration :integration}

  :hiera
  {:vertical false
   :cluster-depth 2
   :ignore-ns #{clojure clj-cbor puget}
   :show-external true}

  :codox
  {:metadata {:doc/format :markdown}
   :source-uri "https://github.com/greglook/merkledag-core/blob/master/{filepath}#L{line}"
   :output-path "target/doc/api"}

  :whidbey
  {:tag-types
   {'blocks.data.Block {'blocks.data.Block (partial into {})}
    'java.time.Instant {'inst str}
    'merkledag.link.LinkIndex {'merkledag.link/index :index}
    'merkledag.link.MerkleLink {'merkledag/link 'merkledag.link/link->form}
    'multihash.core.Multihash {'data/hash 'multihash.core/base58}}}

  :profiles
  {:dev
   {:dependencies
    [[commons-logging "1.2"]
     [mvxcvi/test.carly "0.3.0"]]}

   :repl
   {:source-paths ["dev"]
    :dependencies
    [[org.clojure/tools.namespace "0.2.11"]
     [rhizome "0.2.7"]]}

   :test
   {:jvm-opts ["-Dorg.apache.commons.logging.Log=org.apache.commons.logging.impl.NoOpLog"]}

   :coverage
   {:plugins [[lein-cloverage "1.0.9"]]
    :dependencies [[riddley "0.1.14"]]
    :jvm-opts ["-Dorg.apache.commons.logging.Log=org.apache.commons.logging.impl.SimpleLog"
               "-Dorg.apache.commons.logging.simplelog.defaultlog=trace"]}})<|MERGE_RESOLUTION|>--- conflicted
+++ resolved
@@ -1,8 +1,4 @@
-<<<<<<< HEAD
-(defproject mvxcvi/merkledag-core "0.3.0"
-=======
 (defproject mvxcvi/merkledag-core "0.3.1"
->>>>>>> 4c749e0c
   :description "Graph datastore built on content-addressed merkle hash links"
   :url "http://github.com/greglook/merkledag-core"
   :license {:name "Public Domain"
