<<<<<<< HEAD
(defproject mvxcvi/merkledag-repo "0.1.0"
=======
(defproject mvxcvi/merkledag-core "0.1.0-SNAPSHOT"
>>>>>>> 50e866aa
  :description "Graph datastore built on content-addressed merkle hash links"
  :url "http://github.com/greglook/merkledag-core"
  :license {:name "Public Domain"
            :url "http://unlicense.org/"}

  :aliases
  {"coverage" ["with-profile" "+test,+coverage" "cloverage"]}

  :deploy-branches ["master"]
  :pedantic? :abort

  :dependencies
  [[org.clojure/clojure "1.8.0"]
   [org.clojure/core.cache "0.6.5"]
   [org.clojure/tools.logging "0.3.1"]
   [clojure-future-spec "1.9.0-alpha14"]
   [byte-streams "0.2.2"]
   [mvxcvi/blocks "0.9.1"]
   [mvxcvi/clj-cbor "0.4.1"]
   [mvxcvi/multicodec "0.5.1"]
   [mvxcvi/multihash "2.0.1"]
   [mvxcvi/puget "1.0.1"]]

  :test-selectors
  {:unit (complement :integration)
   :integration :integration}

  :hiera
  {:vertical false
   :cluster-depth 2
   :ignore-ns #{clojure clj-cbor puget}
   :show-external true}

  :codox
  {:metadata {:doc/format :markdown}
   :source-uri "https://github.com/greglook/merkledag-core/blob/master/{filepath}#L{line}"
   :output-path "target/doc/api"}

  :whidbey
  {:tag-types
   {'blocks.data.Block {'blocks.data.Block (partial into {})}
    'java.time.Instant {'inst str}
    'merkledag.link.LinkIndex {'merkledag.link/index :index}
    'merkledag.link.MerkleLink {'data/link 'merkledag.link/link->form}
    'multihash.core.Multihash {'data/hash 'multihash.core/base58}}}

  :profiles
  {:repl
   {:source-paths ["dev"]
    :dependencies
    [[org.clojure/tools.namespace "0.2.11"]
     [rhizome "0.2.7"]]}

   :test
   {:dependencies
    [[commons-logging "1.2"]
     [mvxcvi/test.carly "0.3.0"]]
    :jvm-opts ["-Dorg.apache.commons.logging.Log=org.apache.commons.logging.impl.NoOpLog"]}

   :coverage
   {:plugins [[lein-cloverage "1.0.9"]]
    :jvm-opts ["-Dorg.apache.commons.logging.Log=org.apache.commons.logging.impl.SimpleLog"
               "-Dorg.apache.commons.logging.simplelog.defaultlog=trace"]}})<|MERGE_RESOLUTION|>--- conflicted
+++ resolved
@@ -1,8 +1,4 @@
-<<<<<<< HEAD
-(defproject mvxcvi/merkledag-repo "0.1.0"
-=======
-(defproject mvxcvi/merkledag-core "0.1.0-SNAPSHOT"
->>>>>>> 50e866aa
+(defproject mvxcvi/merkledag-core "0.1.0"
   :description "Graph datastore built on content-addressed merkle hash links"
   :url "http://github.com/greglook/merkledag-core"
   :license {:name "Public Domain"
