--- conflicted
+++ resolved
@@ -1,8 +1,4 @@
-<<<<<<< HEAD
-(defproject mvxcvi/merkledag-core "0.3.2"
-=======
 (defproject mvxcvi/merkledag-core "0.4.0"
->>>>>>> 3e74dfb4
   :description "Graph datastore built on content-addressed merkle hash links"
   :url "http://github.com/greglook/merkledag-core"
   :license {:name "Public Domain"
